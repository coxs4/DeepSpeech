#!/usr/bin/env python
# -*- coding: utf-8 -*-
from __future__ import absolute_import, division, print_function

import os
import sys

LOG_LEVEL_INDEX = sys.argv.index('--log_level') + 1 if '--log_level' in sys.argv else 0
os.environ['TF_CPP_MIN_LOG_LEVEL'] = sys.argv[LOG_LEVEL_INDEX] if 0 < LOG_LEVEL_INDEX < len(sys.argv) else '3'

import time
import numpy as np
import progressbar
import shutil
import tensorflow as tf

from datetime import datetime
from ds_ctcdecoder import ctc_beam_search_decoder, Scorer
from evaluate import evaluate
from six.moves import zip, range
from tensorflow.python.tools import freeze_graph
from util.config import Config, initialize_globals
from util.feeding import create_dataset, samples_to_mfccs, audiofile_to_features
from util.flags import create_flags, FLAGS
from util.logging import log_info, log_error, log_debug, log_progress, create_progressbar


# Graph Creation
# ==============

def variable_on_cpu(name, shape, initializer):
    r"""
    Next we concern ourselves with graph creation.
    However, before we do so we must introduce a utility function ``variable_on_cpu()``
    used to create a variable in CPU memory.
    """
    # Use the /cpu:0 device for scoped operations
    with tf.device(Config.cpu_device):
        # Create or get apropos variable
        var = tf.get_variable(name=name, shape=shape, initializer=initializer)
    return var


def create_overlapping_windows(batch_x):
    batch_size = tf.shape(batch_x)[0]
    window_width = 2 * Config.n_context + 1
    num_channels = Config.n_input

    # Create a constant convolution filter using an identity matrix, so that the
    # convolution returns patches of the input tensor as is, and we can create
    # overlapping windows over the MFCCs.
    eye_filter = tf.constant(np.eye(window_width * num_channels)
                               .reshape(window_width, num_channels, window_width * num_channels), tf.float32) # pylint: disable=bad-continuation

    # Create overlapping windows
    batch_x = tf.nn.conv1d(batch_x, eye_filter, stride=1, padding='SAME')

    # Remove dummy depth dimension and reshape into [batch_size, n_windows, window_width, n_input]
    batch_x = tf.reshape(batch_x, [batch_size, -1, window_width, num_channels])

    return batch_x


def dense(name, x, units, dropout_rate=None, relu=True):
    with tf.variable_scope(name):
        bias = variable_on_cpu('bias', [units], tf.zeros_initializer())
        weights = variable_on_cpu('weights', [x.shape[-1], units], tf.contrib.layers.xavier_initializer())

    output = tf.nn.bias_add(tf.matmul(x, weights), bias)

    if relu:
        output = tf.minimum(tf.nn.relu(output), FLAGS.relu_clip)

    if dropout_rate is not None:
        output = tf.nn.dropout(output, rate=dropout_rate)

    return output


def rnn_impl_lstmblockfusedcell(x, seq_length, previous_state, reuse):
    # Forward direction cell:
    fw_cell = tf.contrib.rnn.LSTMBlockFusedCell(Config.n_cell_dim, reuse=reuse)

    output, output_state = fw_cell(inputs=x,
                                   dtype=tf.float32,
                                   sequence_length=seq_length,
                                   initial_state=previous_state)

    return output, output_state


def rnn_impl_static_rnn(x, seq_length, previous_state, reuse):
    # Forward direction cell:
    fw_cell = tf.nn.rnn_cell.LSTMCell(Config.n_cell_dim, reuse=reuse)

    # Split rank N tensor into list of rank N-1 tensors
    x = [x[l] for l in range(x.shape[0])]

    # We parametrize the RNN implementation as the training and inference graph
    # need to do different things here.
    output, output_state = tf.nn.static_rnn(cell=fw_cell,
                                            inputs=x,
                                            initial_state=previous_state,
                                            dtype=tf.float32,
                                            sequence_length=seq_length)
    output = tf.concat(output, 0)

    return output, output_state


def create_model(batch_x, seq_length, dropout, reuse=False, previous_state=None, overlap=True, rnn_impl=rnn_impl_lstmblockfusedcell):
    layers = {}

    # Input shape: [batch_size, n_steps, n_input + 2*n_input*n_context]
    batch_size = tf.shape(batch_x)[0]

    # Create overlapping feature windows if needed
    if overlap:
        batch_x = create_overlapping_windows(batch_x)

    # Reshaping `batch_x` to a tensor with shape `[n_steps*batch_size, n_input + 2*n_input*n_context]`.
    # This is done to prepare the batch for input into the first layer which expects a tensor of rank `2`.

    # Permute n_steps and batch_size
    batch_x = tf.transpose(batch_x, [1, 0, 2, 3])
    # Reshape to prepare input for first layer
    batch_x = tf.reshape(batch_x, [-1, Config.n_input + 2*Config.n_input*Config.n_context]) # (n_steps*batch_size, n_input + 2*n_input*n_context)
    layers['input_reshaped'] = batch_x

    # The next three blocks will pass `batch_x` through three hidden layers with
    # clipped RELU activation and dropout.
    layers['layer_1'] = layer_1 = dense('layer_1', batch_x, Config.n_hidden_1, dropout_rate=dropout[0])
    layers['layer_2'] = layer_2 = dense('layer_2', layer_1, Config.n_hidden_2, dropout_rate=dropout[1])
    layers['layer_3'] = layer_3 = dense('layer_3', layer_2, Config.n_hidden_3, dropout_rate=dropout[2])

    # `layer_3` is now reshaped into `[n_steps, batch_size, 2*n_cell_dim]`,
    # as the LSTM RNN expects its input to be of shape `[max_time, batch_size, input_size]`.
    layer_3 = tf.reshape(layer_3, [-1, batch_size, Config.n_hidden_3])

    # Run through parametrized RNN implementation, as we use different RNNs
    # for training and inference
    output, output_state = rnn_impl(layer_3, seq_length, previous_state, reuse)

    # Reshape output from a tensor of shape [n_steps, batch_size, n_cell_dim]
    # to a tensor of shape [n_steps*batch_size, n_cell_dim]
    output = tf.reshape(output, [-1, Config.n_cell_dim])
    layers['rnn_output'] = output
    layers['rnn_output_state'] = output_state

    # Now we feed `output` to the fifth hidden layer with clipped RELU activation
    layers['layer_5'] = layer_5 = dense('layer_5', output, Config.n_hidden_5, dropout_rate=dropout[5])

    # Now we apply a final linear layer creating `n_classes` dimensional vectors, the logits.
    layers['layer_6'] = layer_6 = dense('layer_6', layer_5, Config.n_hidden_6, relu=False)

    # Finally we reshape layer_6 from a tensor of shape [n_steps*batch_size, n_hidden_6]
    # to the slightly more useful shape [n_steps, batch_size, n_hidden_6].
    # Note, that this differs from the input in that it is time-major.
    layer_6 = tf.reshape(layer_6, [-1, batch_size, Config.n_hidden_6], name='raw_logits')
    layers['raw_logits'] = layer_6

    # Output shape: [n_steps, batch_size, n_hidden_6]
    return layer_6, layers


# Accuracy and Loss
# =================

# In accord with 'Deep Speech: Scaling up end-to-end speech recognition'
# (http://arxiv.org/abs/1412.5567),
# the loss function used by our network should be the CTC loss function
# (http://www.cs.toronto.edu/~graves/preprint.pdf).
# Conveniently, this loss function is implemented in TensorFlow.
# Thus, we can simply make use of this implementation to define our loss.

def calculate_mean_edit_distance_and_loss(iterator, dropout, reuse):
    r'''
    This routine beam search decodes a mini-batch and calculates the loss and mean edit distance.
    Next to total and average loss it returns the mean edit distance,
    the decoded result and the batch's original Y.
    '''
    # Obtain the next batch of data
    (batch_x, batch_seq_len), batch_y = iterator.get_next()

    # Calculate the logits of the batch
    logits, _ = create_model(batch_x, batch_seq_len, dropout, reuse=reuse)

    # Compute the CTC loss using TensorFlow's `ctc_loss`
    total_loss = tf.nn.ctc_loss(labels=batch_y, inputs=logits, sequence_length=batch_seq_len)

    # Calculate the average loss across the batch
    avg_loss = tf.reduce_mean(total_loss)

    # Finally we return the average loss
    return avg_loss


# Adam Optimization
# =================

# In contrast to 'Deep Speech: Scaling up end-to-end speech recognition'
# (http://arxiv.org/abs/1412.5567),
# in which 'Nesterov's Accelerated Gradient Descent'
# (www.cs.toronto.edu/~fritz/absps/momentum.pdf) was used,
# we will use the Adam method for optimization (http://arxiv.org/abs/1412.6980),
# because, generally, it requires less fine-tuning.
def create_optimizer():
    optimizer = tf.train.AdamOptimizer(learning_rate=FLAGS.learning_rate,
                                       beta1=FLAGS.beta1,
                                       beta2=FLAGS.beta2,
                                       epsilon=FLAGS.epsilon)
    return optimizer


# Towers
# ======

# In order to properly make use of multiple GPU's, one must introduce new abstractions,
# not present when using a single GPU, that facilitate the multi-GPU use case.
# In particular, one must introduce a means to isolate the inference and gradient
# calculations on the various GPU's.
# The abstraction we intoduce for this purpose is called a 'tower'.
# A tower is specified by two properties:
# * **Scope** - A scope, as provided by `tf.name_scope()`,
# is a means to isolate the operations within a tower.
# For example, all operations within 'tower 0' could have their name prefixed with `tower_0/`.
# * **Device** - A hardware device, as provided by `tf.device()`,
# on which all operations within the tower execute.
# For example, all operations of 'tower 0' could execute on the first GPU `tf.device('/gpu:0')`.

<<<<<<< HEAD
def get_tower_results(model_feeder, optimizer, dropout_rates, drop_source_layers):
=======
def get_tower_results(iterator, optimizer, dropout_rates):
>>>>>>> 8f01cca4
    r'''
    With this preliminary step out of the way, we can for each GPU introduce a
    tower for which's batch we calculate and return the optimization gradients
    and the average loss across towers.
    '''
    # To calculate the mean of the losses
    tower_avg_losses = []

    # Tower gradients to return
    tower_gradients = []

    with tf.variable_scope(tf.get_variable_scope()):
        # Loop over available_devices
        for i in range(len(Config.available_devices)):
            # Execute operations of tower i on device i
            device = Config.available_devices[i]
            with tf.device(device):
                # Create a scope for all operations of tower i
                with tf.name_scope('tower_%d' % i):
                    # Calculate the avg_loss and mean_edit_distance and retrieve the decoded
                    # batch along with the original batch's labels (Y) of this tower
                    avg_loss = calculate_mean_edit_distance_and_loss(iterator, dropout_rates, reuse=i > 0)

                    # Allow for variables to be re-used by the next tower
                    tf.get_variable_scope().reuse_variables()

                    # Retain tower's avg losses
                    tower_avg_losses.append(avg_loss)

                    # # Compute gradients for model parameters using tower's mini-batch
                    # gradients = optimizer.compute_gradients(avg_loss)

                    if FLAGS.fine_tune:
                        # train from source model and fine-tine
                        # aka - update all layers
                        gradients = optimizer.compute_gradients(avg_loss)
                    else:
                        # train from source model and freeze old layers
                        # aka - only update new layers
                        gradients = optimizer.compute_gradients(
                            avg_loss,
                            var_list = [ v for v in tf.trainable_variables()
                                         if any(
                                                 layer in v.op.name
                                                 for layer in drop_source_layers
                                         )]
                        )
                    
                    # Retain tower's gradients
                    tower_gradients.append(gradients)


    avg_loss_across_towers = tf.reduce_mean(tower_avg_losses, 0)

    tf.summary.scalar(name='step_loss', tensor=avg_loss_across_towers, collections=['step_summaries'])

    # Return gradients and the average loss
    return tower_gradients, avg_loss_across_towers


def average_gradients(tower_gradients):
    r'''
    A routine for computing each variable's average of the gradients obtained from the GPUs.
    Note also that this code acts as a synchronization point as it requires all
    GPUs to be finished with their mini-batch before it can run to completion.
    '''
    # List of average gradients to return to the caller
    average_grads = []

    # Run this on cpu_device to conserve GPU memory
    with tf.device(Config.cpu_device):
        # Loop over gradient/variable pairs from all towers
        for grad_and_vars in zip(*tower_gradients):
            # Introduce grads to store the gradients for the current variable
            grads = []

            # Loop over the gradients for the current variable
            for g, _ in grad_and_vars:
                # Add 0 dimension to the gradients to represent the tower.
                expanded_g = tf.expand_dims(g, 0)
                # Append on a 'tower' dimension which we will average over below.
                grads.append(expanded_g)

            # Average over the 'tower' dimension
            grad = tf.concat(grads, 0)
            grad = tf.reduce_mean(grad, 0)

            # Create a gradient/variable tuple for the current variable with its average gradient
            grad_and_var = (grad, grad_and_vars[0][1])

            # Add the current tuple to average_grads
            average_grads.append(grad_and_var)

    # Return result to caller
    return average_grads



# Logging
# =======

def log_variable(variable, gradient=None):
    r'''
    We introduce a function for logging a tensor variable's current state.
    It logs scalar values for the mean, standard deviation, minimum and maximum.
    Furthermore it logs a histogram of its state and (if given) of an optimization gradient.
    '''
    name = variable.name.replace(':', '_')
    mean = tf.reduce_mean(variable)
    tf.summary.scalar(name='%s/mean'   % name, tensor=mean)
    tf.summary.scalar(name='%s/sttdev' % name, tensor=tf.sqrt(tf.reduce_mean(tf.square(variable - mean))))
    tf.summary.scalar(name='%s/max'    % name, tensor=tf.reduce_max(variable))
    tf.summary.scalar(name='%s/min'    % name, tensor=tf.reduce_min(variable))
    tf.summary.histogram(name=name, values=variable)
    if gradient is not None:
        if isinstance(gradient, tf.IndexedSlices):
            grad_values = gradient.values
        else:
            grad_values = gradient
        if grad_values is not None:
            tf.summary.histogram(name='%s/gradients' % name, values=grad_values)


def log_grads_and_vars(grads_and_vars):
    r'''
    Let's also introduce a helper function for logging collections of gradient/variable tuples.
    '''
    for gradient, variable in grads_and_vars:
        log_variable(variable, gradient=gradient)


def try_loading(session, saver, checkpoint_filename, caption):
    try:
        checkpoint = tf.train.get_checkpoint_state(FLAGS.checkpoint_dir, checkpoint_filename)
        if not checkpoint:
            return False
        checkpoint_path = checkpoint.model_checkpoint_path
        saver.restore(session, checkpoint_path)
        restored_step = session.run(tf.train.get_global_step())
        log_info('Restored variables from %s checkpoint at %s, step %d' % (caption, checkpoint_path, restored_step))
        return True
    except tf.errors.InvalidArgumentError as e:
        log_error(str(e))
        log_error('The checkpoint in {0} does not match the shapes of the model.'
                  ' Did you change alphabet.txt or the --n_hidden parameter'
                  ' between train runs using the same checkpoint dir? Try moving'
                  ' or removing the contents of {0}.'.format(checkpoint_path))
        sys.exit(1)


def train():
    # Create training and validation datasets
    train_set = create_dataset(FLAGS.train_files.split(','),
                               batch_size=FLAGS.train_batch_size,
                               cache_path=FLAGS.feature_cache)

    iterator = tf.data.Iterator.from_structure(train_set.output_types,
                                               train_set.output_shapes,
                                               output_classes=train_set.output_classes)

<<<<<<< HEAD
    # The transfer learning approach here need us to supply the layers which we
    # want to exclude from the source model.
    # Say we want to exclude all layers except for the first one, we can use this:
    #
    #    drop_source_layers=['2', '3', 'lstm', '5', '6']
    #
    # If we want to use all layers from the source model except the last one, we use this:
    #
    #    drop_source_layers=['6']
    #

    drop_source_layers = ['2', '3', 'lstm', '5', '6'][-int(FLAGS.drop_source_layers):]

    # Reading training set
    train_index = SampleIndex()

    train_data = preprocess(FLAGS.train_files.split(','),
                            FLAGS.train_batch_size,
                            Config.n_input,
                            Config.n_context,
                            Config.alphabet,
                            hdf5_cache_path=FLAGS.train_cached_features_path)

    train_set = DataSet(train_data,
                        FLAGS.train_batch_size,
                        limit=FLAGS.limit_train,
                        next_index=train_index.inc)

    # Reading validation set
    dev_index = SampleIndex()

    dev_data = preprocess(FLAGS.dev_files.split(','),
                          FLAGS.dev_batch_size,
                          Config.n_input,
                          Config.n_context,
                          Config.alphabet,
                          hdf5_cache_path=FLAGS.dev_cached_features_path)

    dev_set = DataSet(dev_data,
                      FLAGS.dev_batch_size,
                      limit=FLAGS.limit_dev,
                      next_index=dev_index.inc)

    # Combining all sets to a multi set model feeder
    model_feeder = ModelFeeder(train_set,
                               dev_set,
                               Config.n_input,
                               Config.n_context,
                               Config.alphabet,
                               tower_feeder_count=len(Config.available_devices))
=======
    # Make initialization ops for switching between the two sets
    train_init_op = iterator.make_initializer(train_set)

    if FLAGS.dev_files:
        dev_csvs = FLAGS.dev_files.split(',')
        dev_sets = [create_dataset([csv], batch_size=FLAGS.dev_batch_size) for csv in dev_csvs]
        dev_init_ops = [iterator.make_initializer(dev_set) for dev_set in dev_sets]
>>>>>>> 8f01cca4

    # Dropout
    dropout_rates = [tf.placeholder(tf.float32, name='dropout_{}'.format(i)) for i in range(6)]
    dropout_feed_dict = {
        dropout_rates[0]: FLAGS.dropout_rate,
        dropout_rates[1]: FLAGS.dropout_rate2,
        dropout_rates[2]: FLAGS.dropout_rate3,
        dropout_rates[3]: FLAGS.dropout_rate4,
        dropout_rates[4]: FLAGS.dropout_rate5,
        dropout_rates[5]: FLAGS.dropout_rate6,
    }
    no_dropout_feed_dict = {
        rate: 0. for rate in dropout_rates
    }

    # Building the graph
    optimizer = create_optimizer()
<<<<<<< HEAD
    gradients, loss = get_tower_results(model_feeder, optimizer, dropout_rates, drop_source_layers)
=======
    gradients, loss = get_tower_results(iterator, optimizer, dropout_rates)

>>>>>>> 8f01cca4
    # Average tower gradients across GPUs
    avg_tower_gradients = average_gradients(gradients)
    log_grads_and_vars(avg_tower_gradients)

    # global_step is automagically incremented by the optimizer
    global_step = tf.train.get_or_create_global_step()
    apply_gradient_op = optimizer.apply_gradients(avg_tower_gradients, global_step=global_step)

    # Summaries
    step_summaries_op = tf.summary.merge_all('step_summaries')
    step_summary_writers = {
        'train': tf.summary.FileWriter(os.path.join(FLAGS.summary_dir, 'train'), max_queue=120),
        'dev': tf.summary.FileWriter(os.path.join(FLAGS.summary_dir, 'dev'), max_queue=120)
    }

    # Checkpointing
    checkpoint_saver = tf.train.Saver(max_to_keep=FLAGS.max_to_keep)
    checkpoint_path = os.path.join(FLAGS.checkpoint_dir, 'train')
    checkpoint_filename = 'checkpoint'

    best_dev_saver = tf.train.Saver(max_to_keep=1)
    best_dev_path = os.path.join(FLAGS.checkpoint_dir, 'best_dev')
    best_dev_filename = 'best_dev_checkpoint'

    initializer = tf.global_variables_initializer()

    with tf.Session(config=Config.session_config) as session:
        log_debug('Session opened.')
<<<<<<< HEAD

        # TRANSFER LEARNING #
        if FLAGS.source_model_checkpoint_dir:
            print('Initializing model from', FLAGS.source_model_checkpoint_dir)
            ckpt = tf.train.load_checkpoint(FLAGS.source_model_checkpoint_dir)
            variables = list(ckpt.get_variable_to_shape_map().keys())

            # Load desired source variables
            for v in tf.global_variables():
                if not any(layer in v.op.name for layer in drop_source_layers):
                    print('Loading', v.op.name)
                    v.load(ckpt.get_tensor(v.op.name), session=session)
                    
            # Initialize all variables needed for DS, but not loaded from ckpt
            init_op=tf.variables_initializer(
                [ v for v in tf.global_variables()
                  if any(layer in v.op.name
                         for layer in drop_source_layers)
                ])
            session.run(init_op)
        
        tf.get_default_graph().finalize()
        # TRANSFER LEARNING #
=======

        tf.get_default_graph().finalize()

        # Loading or initializing
        loaded = False
        if FLAGS.load in ['auto', 'last']:
            loaded = try_loading(session, checkpoint_saver, checkpoint_filename, 'most recent')
        if not loaded and FLAGS.load in ['auto', 'best']:
            loaded = try_loading(session, best_dev_saver, best_dev_filename, 'best validation')
        if not loaded:
            if FLAGS.load in ['auto', 'init']:
                log_info('Initializing variables...')
                session.run(initializer)
            else:
                log_error('Unable to load %s model from specified checkpoint dir'
                          ' - consider using load option "auto" or "init".' % FLAGS.load)
                sys.exit(1)
>>>>>>> 8f01cca4

        def run_set(set_name, epoch, init_op, dataset=None):
            is_train = set_name == 'train'
            train_op = apply_gradient_op if is_train else []
            feed_dict = dropout_feed_dict if is_train else no_dropout_feed_dict

            total_loss = 0.0
            step_count = 0

            step_summary_writer = step_summary_writers.get(set_name)
            checkpoint_time = time.time()

            # Setup progress bar
            class LossWidget(progressbar.widgets.FormatLabel):
                def __init__(self):
                    progressbar.widgets.FormatLabel.__init__(self, format='Loss: %(mean_loss)f')

                def __call__(self, progress, data, **kwargs):
                    data['mean_loss'] = total_loss / step_count if step_count else 0.0
                    return progressbar.widgets.FormatLabel.__call__(self, progress, data, **kwargs)

            prefix = 'Epoch {} | {:>10}'.format(epoch, 'Training' if is_train else 'Validation')
            widgets = [' | ', progressbar.widgets.Timer(),
                       ' | Steps: ', progressbar.widgets.Counter(),
                       ' | ', LossWidget()]
            suffix = ' | Dataset: {}'.format(dataset) if dataset else None
            pbar = create_progressbar(prefix=prefix, widgets=widgets, suffix=suffix).start()

            # Initialize iterator to the appropriate dataset
            session.run(init_op)

            # Batch loop
            while True:
                try:
                    _, current_step, batch_loss, step_summary = \
                        session.run([train_op, global_step, loss, step_summaries_op],
                                    feed_dict=feed_dict)
                except tf.errors.OutOfRangeError:
                    break

                total_loss += batch_loss
                step_count += 1

                pbar.update(step_count)

                step_summary_writer.add_summary(step_summary, current_step)

                if is_train and FLAGS.checkpoint_secs > 0 and time.time() - checkpoint_time > FLAGS.checkpoint_secs:
                    checkpoint_saver.save(session, checkpoint_path, global_step=current_step)
                    checkpoint_time = time.time()

            pbar.finish()
            mean_loss = total_loss / step_count if step_count > 0 else 0.0
            return mean_loss, step_count

        log_info('STARTING Optimization')
        train_start_time = datetime.utcnow()
        best_dev_loss = float('inf')
        dev_losses = []
        try:
            for epoch in range(FLAGS.epochs):
                # Training
                log_progress('Training epoch %d...' % epoch)
                train_loss, _ = run_set('train', epoch, train_init_op)
                log_progress('Finished training epoch %d - loss: %f' % (epoch, train_loss))
                checkpoint_saver.save(session, checkpoint_path, global_step=global_step)

                if FLAGS.dev_files:
                    # Validation
                    dev_loss = 0.0
                    total_steps = 0
                    for csv, init_op in zip(dev_csvs, dev_init_ops):
                        log_progress('Validating epoch %d on %s...' % (epoch, csv))
                        set_loss, steps = run_set('dev', epoch, init_op, dataset=csv)
                        dev_loss += set_loss * steps
                        total_steps += steps
                        log_progress('Finished validating epoch %d on %s - loss: %f' % (epoch, csv, set_loss))
                    dev_loss = dev_loss / total_steps

                    dev_losses.append(dev_loss)

                    if dev_loss < best_dev_loss:
                        best_dev_loss = dev_loss
                        save_path = best_dev_saver.save(session, best_dev_path, global_step=global_step, latest_filename=best_dev_filename)
                        log_info("Saved new best validating model with loss %f to: %s" % (best_dev_loss, save_path))

                    # Early stopping
                    if FLAGS.early_stop and len(dev_losses) >= FLAGS.es_steps:
                        mean_loss = np.mean(dev_losses[-FLAGS.es_steps:-1])
                        std_loss = np.std(dev_losses[-FLAGS.es_steps:-1])
                        dev_losses = dev_losses[-FLAGS.es_steps:]
                        log_debug('Checking for early stopping (last %d steps) validation loss: '
                                  '%f, with standard deviation: %f and mean: %f' %
                                  (FLAGS.es_steps, dev_losses[-1], std_loss, mean_loss))
                        if dev_losses[-1] > np.max(dev_losses[:-1]) or \
                           (abs(dev_losses[-1] - mean_loss) < FLAGS.es_mean_th and std_loss < FLAGS.es_std_th):
                            log_info('Early stop triggered as (for last %d steps) validation loss:'
                                     ' %f with standard deviation: %f and mean: %f' %
                                     (FLAGS.es_steps, dev_losses[-1], std_loss, mean_loss))
                            break
        except KeyboardInterrupt:
            pass
        log_info('FINISHED optimization in {}'.format(datetime.utcnow() - train_start_time))
    log_debug('Session closed.')


def test():
    evaluate(FLAGS.test_files.split(','), create_model, try_loading)


def create_inference_graph(batch_size=1, n_steps=16, tflite=False):
    batch_size = batch_size if batch_size > 0 else None

    # Create feature computation graph
    input_samples = tf.placeholder(tf.float32, [Config.audio_window_samples], 'input_samples')
    samples = tf.expand_dims(input_samples, -1)
    mfccs, _ = samples_to_mfccs(samples, FLAGS.audio_sample_rate)
    mfccs = tf.identity(mfccs, name='mfccs')

    # Input tensor will be of shape [batch_size, n_steps, 2*n_context+1, n_input]
    # This shape is read by the native_client in DS_CreateModel to know the
    # value of n_steps, n_context and n_input. Make sure you update the code
    # there if this shape is changed.
    input_tensor = tf.placeholder(tf.float32, [batch_size, n_steps if n_steps > 0 else None, 2 * Config.n_context + 1, Config.n_input], name='input_node')
    seq_length = tf.placeholder(tf.int32, [batch_size], name='input_lengths')

    if batch_size <= 0:
        # no state management since n_step is expected to be dynamic too (see below)
        previous_state = previous_state_c = previous_state_h = None
    else:
        if tflite:
            previous_state_c = tf.placeholder(tf.float32, [batch_size, Config.n_cell_dim], name='previous_state_c')
            previous_state_h = tf.placeholder(tf.float32, [batch_size, Config.n_cell_dim], name='previous_state_h')
        else:
            previous_state_c = variable_on_cpu('previous_state_c', [batch_size, Config.n_cell_dim], initializer=None)
            previous_state_h = variable_on_cpu('previous_state_h', [batch_size, Config.n_cell_dim], initializer=None)

        previous_state = tf.contrib.rnn.LSTMStateTuple(previous_state_c, previous_state_h)

    # One rate per layer
    no_dropout = [None] * 6

    if tflite:
        rnn_impl = rnn_impl_static_rnn
    else:
        rnn_impl = rnn_impl_lstmblockfusedcell

    logits, layers = create_model(batch_x=input_tensor,
                                  seq_length=seq_length if FLAGS.use_seq_length else None,
                                  dropout=no_dropout,
                                  previous_state=previous_state,
                                  overlap=False,
                                  rnn_impl=rnn_impl)

    # TF Lite runtime will check that input dimensions are 1, 2 or 4
    # by default we get 3, the middle one being batch_size which is forced to
    # one on inference graph, so remove that dimension
    if tflite:
        logits = tf.squeeze(logits, [1])

    # Apply softmax for CTC decoder
    logits = tf.nn.softmax(logits)

    if batch_size <= 0:
        if tflite:
            raise NotImplementedError('dynamic batch_size does not support tflite nor streaming')
        if n_steps > 0:
            raise NotImplementedError('dynamic batch_size expect n_steps to be dynamic too')
        return (
            {
                'input': input_tensor,
                'input_lengths': seq_length,
            },
            {
                'outputs': tf.identity(logits, name='logits'),
            },
            layers
        )

    new_state_c, new_state_h = layers['rnn_output_state']
    if tflite:
        logits = tf.identity(logits, name='logits')
        new_state_c = tf.identity(new_state_c, name='new_state_c')
        new_state_h = tf.identity(new_state_h, name='new_state_h')

        inputs = {
            'input': input_tensor,
            'previous_state_c': previous_state_c,
            'previous_state_h': previous_state_h,
            'input_samples': input_samples,
        }

        if FLAGS.use_seq_length:
            inputs.update({'input_lengths': seq_length})

        outputs = {
            'outputs': logits,
            'new_state_c': new_state_c,
            'new_state_h': new_state_h,
            'mfccs': mfccs,
        }
    else:
        zero_state = tf.zeros([batch_size, Config.n_cell_dim], tf.float32)
        initialize_c = tf.assign(previous_state_c, zero_state)
        initialize_h = tf.assign(previous_state_h, zero_state)
        initialize_state = tf.group(initialize_c, initialize_h, name='initialize_state')
        with tf.control_dependencies([tf.assign(previous_state_c, new_state_c), tf.assign(previous_state_h, new_state_h)]):
            logits = tf.identity(logits, name='logits')

        inputs = {
            'input': input_tensor,
            'input_lengths': seq_length,
            'input_samples': input_samples,
        }
        outputs = {
            'outputs': logits,
            'initialize_state': initialize_state,
            'mfccs': mfccs,
        }

    return inputs, outputs, layers

def file_relative_read(fname):
    return open(os.path.join(os.path.dirname(__file__), fname)).read()


def export():
    r'''
    Restores the trained variables into a simpler graph that will be exported for serving.
    '''
    log_info('Exporting the model...')
    from tensorflow.python.framework.ops import Tensor, Operation

    inputs, outputs, _ = create_inference_graph(batch_size=FLAGS.export_batch_size, n_steps=FLAGS.n_steps, tflite=FLAGS.export_tflite)
    output_names_tensors = [tensor.op.name for tensor in outputs.values() if isinstance(tensor, Tensor)]
    output_names_ops = [op.name for op in outputs.values() if isinstance(op, Operation)]
    output_names = ",".join(output_names_tensors + output_names_ops)

    if not FLAGS.export_tflite:
        mapping = {v.op.name: v for v in tf.global_variables() if not v.op.name.startswith('previous_state_')}
    else:
        # Create a saver using variables from the above newly created graph
        def fixup(name):
            if name.startswith('rnn/lstm_cell/'):
                return name.replace('rnn/lstm_cell/', 'lstm_fused_cell/')
            return name

        mapping = {fixup(v.op.name): v for v in tf.global_variables()}

    saver = tf.train.Saver(mapping)

    # Restore variables from training checkpoint
    checkpoint = tf.train.get_checkpoint_state(FLAGS.checkpoint_dir)
    checkpoint_path = checkpoint.model_checkpoint_path

    output_filename = 'output_graph.pb'
    if FLAGS.remove_export:
        if os.path.isdir(FLAGS.export_dir):
            log_info('Removing old export')
            shutil.rmtree(FLAGS.export_dir)
    try:
        output_graph_path = os.path.join(FLAGS.export_dir, output_filename)

        if not os.path.isdir(FLAGS.export_dir):
            os.makedirs(FLAGS.export_dir)

        def do_graph_freeze(output_file=None, output_node_names=None, variables_blacklist=None):
            return freeze_graph.freeze_graph_with_def_protos(
                input_graph_def=tf.get_default_graph().as_graph_def(),
                input_saver_def=saver.as_saver_def(),
                input_checkpoint=checkpoint_path,
                output_node_names=output_node_names,
                restore_op_name=None,
                filename_tensor_name=None,
                output_graph=output_file,
                clear_devices=False,
                variable_names_blacklist=variables_blacklist,
                initializer_nodes='')

        if not FLAGS.export_tflite:
            frozen_graph = do_graph_freeze(output_node_names=output_names, variables_blacklist='previous_state_c,previous_state_h')
            frozen_graph.version = int(file_relative_read('GRAPH_VERSION').strip())

            # Add a no-op node to the graph with metadata information to be loaded by the native client
            metadata = frozen_graph.node.add()
            metadata.name = 'model_metadata'
            metadata.op = 'NoOp'
            metadata.attr['sample_rate'].i = FLAGS.audio_sample_rate
            metadata.attr['feature_win_len'].i = FLAGS.feature_win_len
            metadata.attr['feature_win_step'].i = FLAGS.feature_win_step
            if FLAGS.export_language:
                metadata.attr['language'].s = FLAGS.export_language.encode('ascii')

            with open(output_graph_path, 'wb') as fout:
                fout.write(frozen_graph.SerializeToString())
        else:
            frozen_graph = do_graph_freeze(output_node_names=output_names, variables_blacklist='')
            output_tflite_path = os.path.join(FLAGS.export_dir, output_filename.replace('.pb', '.tflite'))

            converter = tf.lite.TFLiteConverter(frozen_graph, input_tensors=inputs.values(), output_tensors=outputs.values())
            converter.post_training_quantize = True
            # AudioSpectrogram and Mfcc ops are custom but have built-in kernels in TFLite
            converter.allow_custom_ops = True
            tflite_model = converter.convert()

            with open(output_tflite_path, 'wb') as fout:
                fout.write(tflite_model)

            log_info('Exported model for TF Lite engine as {}'.format(os.path.basename(output_tflite_path)))

        log_info('Models exported at %s' % (FLAGS.export_dir))
    except RuntimeError as e:
        log_error(str(e))


def do_single_file_inference(input_file_path):
    with tf.Session(config=Config.session_config) as session:
        inputs, outputs, _ = create_inference_graph(batch_size=1, n_steps=-1)

        # Create a saver using variables from the above newly created graph
        mapping = {v.op.name: v for v in tf.global_variables() if not v.op.name.startswith('previous_state_')}
        saver = tf.train.Saver(mapping)

        # Restore variables from training checkpoint
        # TODO: This restores the most recent checkpoint, but if we use validation to counteract
        #       over-fitting, we may want to restore an earlier checkpoint.
        checkpoint = tf.train.get_checkpoint_state(FLAGS.checkpoint_dir)
        if not checkpoint:
            log_error('Checkpoint directory ({}) does not contain a valid checkpoint state.'.format(FLAGS.checkpoint_dir))
            exit(1)

        checkpoint_path = checkpoint.model_checkpoint_path
        saver.restore(session, checkpoint_path)
        session.run(outputs['initialize_state'])

        features, features_len = audiofile_to_features(input_file_path)

        # Add batch dimension
        features = tf.expand_dims(features, 0)
        features_len = tf.expand_dims(features_len, 0)

        # Evaluate
        features = create_overlapping_windows(features).eval(session=session)
        features_len = features_len.eval(session=session)

        logits = outputs['outputs'].eval(feed_dict={
            inputs['input']: features,
            inputs['input_lengths']: features_len,
        }, session=session)

        logits = np.squeeze(logits)

        scorer = Scorer(FLAGS.lm_alpha, FLAGS.lm_beta,
                        FLAGS.lm_binary_path, FLAGS.lm_trie_path,
                        Config.alphabet)
        decoded = ctc_beam_search_decoder(logits, Config.alphabet, FLAGS.beam_width, scorer=scorer)
        # Print highest probability result
        print(decoded[0][1])


def main(_):
    initialize_globals()

    if FLAGS.train_files:
        tf.reset_default_graph()
        tf.set_random_seed(FLAGS.random_seed)
        train()

    if FLAGS.test_files:
        tf.reset_default_graph()
        test()

    if FLAGS.export_dir:
        tf.reset_default_graph()
        export()

    if FLAGS.one_shot_infer:
        tf.reset_default_graph()
        do_single_file_inference(FLAGS.one_shot_infer)

if __name__ == '__main__':
    create_flags()
    tf.app.run(main)<|MERGE_RESOLUTION|>--- conflicted
+++ resolved
@@ -228,11 +228,7 @@
 # on which all operations within the tower execute.
 # For example, all operations of 'tower 0' could execute on the first GPU `tf.device('/gpu:0')`.
 
-<<<<<<< HEAD
-def get_tower_results(model_feeder, optimizer, dropout_rates, drop_source_layers):
-=======
-def get_tower_results(iterator, optimizer, dropout_rates):
->>>>>>> 8f01cca4
+def get_tower_results(iterator, optimizer, dropout_rates, drop_source_layers):
     r'''
     With this preliminary step out of the way, we can for each GPU introduce a
     tower for which's batch we calculate and return the optimization gradients
@@ -283,7 +279,6 @@
                     
                     # Retain tower's gradients
                     tower_gradients.append(gradients)
-
 
     avg_loss_across_towers = tf.reduce_mean(tower_avg_losses, 0)
 
@@ -383,6 +378,8 @@
         sys.exit(1)
 
 
+
+
 def train():
     # Create training and validation datasets
     train_set = create_dataset(FLAGS.train_files.split(','),
@@ -393,7 +390,14 @@
                                                train_set.output_shapes,
                                                output_classes=train_set.output_classes)
 
-<<<<<<< HEAD
+    # Make initialization ops for switching between the two sets
+    train_init_op = iterator.make_initializer(train_set)
+
+    if FLAGS.dev_files:
+        dev_csvs = FLAGS.dev_files.split(',')
+        dev_sets = [create_dataset([csv], batch_size=FLAGS.dev_batch_size) for csv in dev_csvs]
+        dev_init_ops = [iterator.make_initializer(dev_set) for dev_set in dev_sets]
+
     # The transfer learning approach here need us to supply the layers which we
     # want to exclude from the source model.
     # Say we want to exclude all layers except for the first one, we can use this:
@@ -406,54 +410,7 @@
     #
 
     drop_source_layers = ['2', '3', 'lstm', '5', '6'][-int(FLAGS.drop_source_layers):]
-
-    # Reading training set
-    train_index = SampleIndex()
-
-    train_data = preprocess(FLAGS.train_files.split(','),
-                            FLAGS.train_batch_size,
-                            Config.n_input,
-                            Config.n_context,
-                            Config.alphabet,
-                            hdf5_cache_path=FLAGS.train_cached_features_path)
-
-    train_set = DataSet(train_data,
-                        FLAGS.train_batch_size,
-                        limit=FLAGS.limit_train,
-                        next_index=train_index.inc)
-
-    # Reading validation set
-    dev_index = SampleIndex()
-
-    dev_data = preprocess(FLAGS.dev_files.split(','),
-                          FLAGS.dev_batch_size,
-                          Config.n_input,
-                          Config.n_context,
-                          Config.alphabet,
-                          hdf5_cache_path=FLAGS.dev_cached_features_path)
-
-    dev_set = DataSet(dev_data,
-                      FLAGS.dev_batch_size,
-                      limit=FLAGS.limit_dev,
-                      next_index=dev_index.inc)
-
-    # Combining all sets to a multi set model feeder
-    model_feeder = ModelFeeder(train_set,
-                               dev_set,
-                               Config.n_input,
-                               Config.n_context,
-                               Config.alphabet,
-                               tower_feeder_count=len(Config.available_devices))
-=======
-    # Make initialization ops for switching between the two sets
-    train_init_op = iterator.make_initializer(train_set)
-
-    if FLAGS.dev_files:
-        dev_csvs = FLAGS.dev_files.split(',')
-        dev_sets = [create_dataset([csv], batch_size=FLAGS.dev_batch_size) for csv in dev_csvs]
-        dev_init_ops = [iterator.make_initializer(dev_set) for dev_set in dev_sets]
->>>>>>> 8f01cca4
-
+    
     # Dropout
     dropout_rates = [tf.placeholder(tf.float32, name='dropout_{}'.format(i)) for i in range(6)]
     dropout_feed_dict = {
@@ -470,12 +427,8 @@
 
     # Building the graph
     optimizer = create_optimizer()
-<<<<<<< HEAD
-    gradients, loss = get_tower_results(model_feeder, optimizer, dropout_rates, drop_source_layers)
-=======
-    gradients, loss = get_tower_results(iterator, optimizer, dropout_rates)
-
->>>>>>> 8f01cca4
+    gradients, loss = get_tower_results(iterator, optimizer, dropout_rates, drop_source_layers)
+
     # Average tower gradients across GPUs
     avg_tower_gradients = average_gradients(gradients)
     log_grads_and_vars(avg_tower_gradients)
@@ -504,9 +457,10 @@
 
     with tf.Session(config=Config.session_config) as session:
         log_debug('Session opened.')
-<<<<<<< HEAD
-
+
+        #####################
         # TRANSFER LEARNING #
+        #####################
         if FLAGS.source_model_checkpoint_dir:
             print('Initializing model from', FLAGS.source_model_checkpoint_dir)
             ckpt = tf.train.load_checkpoint(FLAGS.source_model_checkpoint_dir)
@@ -527,26 +481,9 @@
             session.run(init_op)
         
         tf.get_default_graph().finalize()
+        #####################
         # TRANSFER LEARNING #
-=======
-
-        tf.get_default_graph().finalize()
-
-        # Loading or initializing
-        loaded = False
-        if FLAGS.load in ['auto', 'last']:
-            loaded = try_loading(session, checkpoint_saver, checkpoint_filename, 'most recent')
-        if not loaded and FLAGS.load in ['auto', 'best']:
-            loaded = try_loading(session, best_dev_saver, best_dev_filename, 'best validation')
-        if not loaded:
-            if FLAGS.load in ['auto', 'init']:
-                log_info('Initializing variables...')
-                session.run(initializer)
-            else:
-                log_error('Unable to load %s model from specified checkpoint dir'
-                          ' - consider using load option "auto" or "init".' % FLAGS.load)
-                sys.exit(1)
->>>>>>> 8f01cca4
+        #####################
 
         def run_set(set_name, epoch, init_op, dataset=None):
             is_train = set_name == 'train'
