--- conflicted
+++ resolved
@@ -119,12 +119,9 @@
     for logits, seq_length in bar(zip(logitses, seq_lengths)):
         decoded = ctc_beam_search_decoder_batch(logits, seq_length, Config.alphabet, FLAGS.beam_width,
                                                 num_processes=num_processes, scorer=scorer)
-<<<<<<< HEAD
-
         # ground_truths.extend(Config.alphabet.decode(l) for l in batch['transcript'])
         ground_truths.extend(Config.alphabet.decode(l.astype(np.uint8)) for l in batch['transcript'])
-=======
->>>>>>> 2188c554
+
         predictions.extend(d[0][1] for d in decoded)
 
     wer, cer, samples = calculate_report(ground_truths, predictions, losses)
