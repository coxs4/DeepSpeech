#!/bin/bash

set -xe

<<<<<<< HEAD
# check HTTP_PROXY
if ! (( $( env | grep -iq "^http_proxy=" ) )); then
    source /etc/profile
fi

SOURCE_MODEL='../keep/en'
mkdir $SOURCE_MODEL
wget https://github.com/mozilla/DeepSpeech/releases/download/v0.3.0/deepspeech-0.3.0-checkpoint.tar.gz --directory-prefix="${SOURCE_MODEL}"
tar xvzf ${SOURCE_MODEL}/deepspeech-0.3.0-checkpoint.tar.gz --no-same-owner --directory "${SOURCE_MODEL}"
rm ${SOURCE_MODEL}/deepspeech-0.3.0-checkpoint.tar.gz

# venv
apt-get update -y
=======
>>>>>>> 730ef1b5
apt-get install -y python3-venv
python3 -m venv /tmp/venv
source /tmp/venv/bin/activate

pip install -r <(grep -v tensorflow requirements.txt)
pip install tensorflow-gpu==1.13.0-rc2
<<<<<<< HEAD
pip install $(python util/taskcluster.py --decoder)


echo "##############################"
echo " STARTING TRANSFER LEARNING "
echo "##############################"

input=0.2 
hidden=0.4
lrate=0.0001
exp="../keep/scratch/input-${input}/hidden-${hidden}/lrate-${lrate}"

python -u DeepSpeech.py \
       --fine_tune \
	   --export_dir "${exp}/model/" \
	   --summary_dir "${exp}/summaries/" \
	   --checkpoint_dir "${exp}/ckpt/" \
	   --drop_source_layers 2 \
	   --source_model_checkpoint_dir "${SOURCE_MODEL}" \
	   --n_hidden 2048 \
	   --epoch -1000 \
       --earlystop_nsteps 5 \
	   --train_batch_size 24 \
	   --dev_batch_size 48 \
	   --test_batch_size 48 \
	   --learning_rate "${lrate}" \
	   --dropout_rate "${hidden}" \
	   --dropout_rate2 "${input}" \
	   --display_step 0 \
	   --validation_step 1 \
       --summary_secs 60 \
       --train_files "/data/rw/home/ky/clips/clean-train.csv" \
       --dev_files "/data/rw/home/ky/clips/clean-dev.csv" \
       --test_files "/data/rw/home/ky/clips/clean-test.csv" \
       --alphabet_config_path "/data/rw/home/ky/clean-alphabet.txt" \
       --lm_binary_path "/data/rw/home/ky/clean-lm.binary" \
       --lm_trie_path "/data/rw/home/ky/clean-trie";
echo "$0: END"
=======

# Install ds_ctcdecoder package from TaskCluster
pip install $(python3 util/taskcluster.py --decoder)

mkdir -p ../keep/summaries

data="${SHARED_DIR}/data"
fis="${data}/LDC/fisher"
swb="${data}/LDC/LDC97S62/swb"
lbs="${data}/OpenSLR/LibriSpeech/librivox"

python -u DeepSpeech.py \
  --train_files "${fis}-train.csv","${swb}-train.csv","${lbs}-train-clean-100.csv","${lbs}-train-clean-360.csv","${lbs}-train-other-500.csv" \
  --dev_files "${lbs}-dev-clean.csv"\
  --test_files "${lbs}-test-clean.csv" \
  --train_batch_size 24 \
  --dev_batch_size 48 \
  --test_batch_size 48 \
  --n_hidden 2048 \
  --learning_rate 0.0001 \
  --dropout_rate 0.2 \
  --epoch 13 \
  --display_step 0 \
  --validation_step 1 \
  --checkpoint_dir "../keep" \
  --summary_dir "../keep/summaries"
>>>>>>> 730ef1b5
<|MERGE_RESOLUTION|>--- conflicted
+++ resolved
@@ -2,7 +2,6 @@
 
 set -xe
 
-<<<<<<< HEAD
 # check HTTP_PROXY
 if ! (( $( env | grep -iq "^http_proxy=" ) )); then
     source /etc/profile
@@ -16,15 +15,11 @@
 
 # venv
 apt-get update -y
-=======
->>>>>>> 730ef1b5
 apt-get install -y python3-venv
 python3 -m venv /tmp/venv
 source /tmp/venv/bin/activate
-
 pip install -r <(grep -v tensorflow requirements.txt)
 pip install tensorflow-gpu==1.13.0-rc2
-<<<<<<< HEAD
 pip install $(python util/taskcluster.py --decoder)
 
 
@@ -61,33 +56,4 @@
        --test_files "/data/rw/home/ky/clips/clean-test.csv" \
        --alphabet_config_path "/data/rw/home/ky/clean-alphabet.txt" \
        --lm_binary_path "/data/rw/home/ky/clean-lm.binary" \
-       --lm_trie_path "/data/rw/home/ky/clean-trie";
-echo "$0: END"
-=======
-
-# Install ds_ctcdecoder package from TaskCluster
-pip install $(python3 util/taskcluster.py --decoder)
-
-mkdir -p ../keep/summaries
-
-data="${SHARED_DIR}/data"
-fis="${data}/LDC/fisher"
-swb="${data}/LDC/LDC97S62/swb"
-lbs="${data}/OpenSLR/LibriSpeech/librivox"
-
-python -u DeepSpeech.py \
-  --train_files "${fis}-train.csv","${swb}-train.csv","${lbs}-train-clean-100.csv","${lbs}-train-clean-360.csv","${lbs}-train-other-500.csv" \
-  --dev_files "${lbs}-dev-clean.csv"\
-  --test_files "${lbs}-test-clean.csv" \
-  --train_batch_size 24 \
-  --dev_batch_size 48 \
-  --test_batch_size 48 \
-  --n_hidden 2048 \
-  --learning_rate 0.0001 \
-  --dropout_rate 0.2 \
-  --epoch 13 \
-  --display_step 0 \
-  --validation_step 1 \
-  --checkpoint_dir "../keep" \
-  --summary_dir "../keep/summaries"
->>>>>>> 730ef1b5
+       --lm_trie_path "/data/rw/home/ky/clean-trie";